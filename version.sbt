<<<<<<< HEAD
version in ThisBuild := "0.1.1-SNAPSHOT"
=======
version in ThisBuild := "0.1.0"
>>>>>>> 99045619
<|MERGE_RESOLUTION|>--- conflicted
+++ resolved
@@ -1,5 +1 @@
-<<<<<<< HEAD
 version in ThisBuild := "0.1.1-SNAPSHOT"
-=======
-version in ThisBuild := "0.1.0"
->>>>>>> 99045619
